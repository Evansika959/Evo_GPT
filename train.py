# train.py
import argparse
from contextlib import nullcontext
import csv
import json
import math
import os
import random
import pickle
import shutil
import sys
import time

import torch.onnx

from utils.gpu_monitoring import get_gpu_memory_info
from utils.model_info import (
    print_summary,
    print_module_structure,
    print_model_blocks,
    print_model_tree,
)
from utils.statistic_plots import (
    initialize_statistics,
    plot_statistics,
    create_statistics,
)


from sample import sample_with_existing_model

from rich.progress import Progress

# GNS Related
import utils.gns_monitoring.gns_utils as gns_utils
from utils.gns_monitoring.hook import (add_hooks_to_model, add_sogns_hooks,
                   add_exact_hooks,  gather_hook_results)

import numpy as np
import torch
from torch.distributed import destroy_process_group, init_process_group
from torch.nn.parallel import DistributedDataParallel as DDP
from torch.utils.tensorboard import SummaryWriter
from variations.model_variations import model_variation_dictionary

from model import GPT, GPTConfig

# Inference related imports
import tiktoken

from train_args import parse_args


class Trainer:

    def __init__(self, args, model_group, training_group, logging_group):
        self.args = args
        self.model_group = model_group
        self.training_group = training_group
        self.logging_group = logging_group

        # GNS and batch schedule
        self.gns = None
        self.grad_norm = None
        self.grad_std = None
        self.tokens_trained = 0
        # If using multiple datasets, track tokens trained per dataset.
        if self.args.dataset_list is not None:
            # Flatten each element (which may contain multiple dataset names) into a single list of tokens
            flattened_list = []
            for entry in self.args.dataset_list:
                flattened_list.extend(entry.split())
            self.args.dataset_list = flattened_list
            # Track tokens and epochs trained per dataset
            self.tokens_trained_dict = {dataset: 0 for dataset in self.args.dataset_list}
            self.epochs_trained_dict = {dataset: 0 for dataset in self.args.dataset_list}

            # Also, set self.args.dataset to the first dataset in the list
            self.args.dataset = self.args.dataset_list[0]
            print(self.args.dataset)

        # init optimizer and scheduler
        self.optimizer = None
        self.scheduler = None

        # Learning Rate Settings
        self.lr = self.args.learning_rate
        ## Make the decay iters equal to max_iters if not specified
        if self.args.lr_decay_match_max_iters:
            self.args.lr_decay_iters = self.args.max_iters

        self.setup()

        if self.args.sample_only:
            self.sample_and_print()

        if self.args.create_statistics:
            self.stats = initialize_statistics(self.args.n_layer, self.args.n_head)

    def setup(self):
        # Setup DDP
        self.ddp = int(os.environ.get('RANK', -1)) != -1
        if self.ddp:
            init_process_group(backend=self.args.backend)
            self.ddp_rank = int(os.environ['RANK'])
            self.ddp_local_rank = int(os.environ['LOCAL_RANK'])
            self.ddp_world_size = int(os.environ['WORLD_SIZE'])
            self.device = f'cuda:{self.ddp_local_rank}'
            print("this is my device", self.device)
            torch.cuda.set_device(self.device)
            self.master_process = self.ddp_rank == 0
            self.seed_offset = self.ddp_rank
            self.args.gradient_accumulation_steps //= self.ddp_world_size
        else:
            self.device = self.args.device
            self.master_process = True
            self.seed_offset = 0
            self.ddp_world_size = 1

        self.tokens_per_iter = self.args.gradient_accumulation_steps * self.ddp_world_size * self.args.batch_size * self.args.block_size

        if self.master_process:
            os.makedirs(self.args.out_dir, exist_ok=True)

        print("seed: ", self.args.seed)
        print("seed offset: ", self.seed_offset)
        torch.manual_seed(self.args.seed + self.seed_offset)
        torch.backends.cuda.matmul.allow_tf32 = True
        torch.backends.cudnn.allow_tf32 = True

        self.device_type = 'cuda' if 'cuda' in self.args.device else 'cpu'
        self.ptdtype = {"bfloat16" : torch.bfloat16, "float16" : torch.float16, "float32" : torch.float32}[self.args.dtype]
        self.ctx = nullcontext() if self.device_type == 'cpu' else torch.amp.autocast(device_type=self.device_type, dtype=self.ptdtype)

        # Model settings
        # TODO only add if they are defined from the argparse
        self.model_args = {action.dest: getattr(self.args, action.dest) for action in self.model_group._group_actions}
        self.model_args['vocab_size'] = None
        self.model_args['eval_interval'] = self.args.eval_interval

        # Training settings
        self.training_args = {action.dest: getattr(self.args, action.dest) for action in self.training_group._group_actions}
        if self.args.dataset_list is not None:
            self.model_args['lsv_dataset_num'] = len(self.args.dataset_list)
            print("self.model_args['lsv_dataset_num']")
            print(self.model_args['lsv_dataset_num'])

        if self.args.init_from == 'scratch':
            self.model_args['vocab_size'] = self.get_vocab_size_from_meta()

            # Save full configuration used for training
            config_json = {**self.model_args, **self.training_args}
            with open(self.args.out_dir + "/full_config.json", "w") as configuration_file:
                json.dump(config_json, configuration_file, indent=4)
            with open(self.args.out_dir + "/best_val_loss_and_iter.txt", 'w') as file:
                print("resetting best val loss file")


            self.load_data()
            # Initialize sampling state if using sequential or without_replacement
            if self.args.sampling_method in ["sequential", "without_replacement"]:
                if self.args.dataset_list is None:
                    available = len(self.train_data) - self.args.block_size
                    if self.args.sampling_method == "without_replacement":
                        self.indices_perm = np.random.permutation(available)
                    else:  # sequential: simply use a range
                        self.indices_perm = np.arange(available)
                    self.current_ptr = 0
                else:
                    # For each dataset in dataset_list, store a permutation and pointer.
                    self.dataset_perm = {}
                    self.dataset_ptr = {}
                    for d in self.args.dataset_list:
                        available = len(self.train_data_dict[d]) - self.args.block_size
                        if self.args.sampling_method == "without_replacement":
                            self.dataset_perm[d] = np.random.permutation(available)
                        else:
                            self.dataset_perm[d] = np.arange(available)
                        self.dataset_ptr[d] = 0

            gptconf = GPTConfig(**self.model_args)
            self.model = GPT(gptconf)
            self.iter_num = 0 # for starting from scratch
            self.best_val_loss = 1e9 # really big number

            self.optimizer = self.create_optimizer()
            self.scheduler = self.create_scheduler()

        elif self.args.init_from in ['resume', "prev_run"] :

            if self.args.init_from == 'resume':
                ckpt_path = os.path.join(self.args.out_dir, self.args.init_from_ckpt)
                checkpoint = torch.load(ckpt_path, map_location=self.device)
                self.iter_num = checkpoint['iter_num']
            else:
                ckpt_path = os.path.join(self.args.prev_run_ckpt, self.args.init_from_ckpt)
                checkpoint = torch.load(ckpt_path, map_location=self.device)
                self.iter_num = 0

            # we should enforce that during resume training, the identical model args are used
            checkpoint_model_args = checkpoint['model_args']
            self.model_args = checkpoint_model_args

            # support for changing select params from resume (eg. for finetuning) based on cmd-line args entered (checks if diff than defaults)
            altered_model_args = {action.dest: getattr(self.args, action.dest) for action in self.model_group._group_actions if action.default != getattr(self.args, action.dest)}
            for k in altered_model_args:
                self.model_args[k] = altered_model_args[k]

            self.load_data()
            gptconf = GPTConfig(**self.model_args)
            self.model = GPT(gptconf)

            ## TODO: Add ability here to swap WTE factors.
            state_dict = checkpoint['model']
            for k,v in list(state_dict.items()):
                if k.startswith('_orig_mod.'):
                    state_dict[k[len('_orig_mod.'):]] = state_dict.pop(k)
            self.model.load_state_dict(state_dict)
            self.best_val_loss = checkpoint['best_val_loss']
            if self.args.lsv_focused_training:
                self.model.freeze_non_lsv_parameters()

            # Ensure optimizer and scheduler are initialized before loading state
            self.optimizer = self.create_optimizer()
            self.scheduler = self.create_scheduler()

            if "optimizer" in checkpoint and checkpoint["optimizer"] is not None:
                self.optimizer.load_state_dict(checkpoint["optimizer"])
            else:
                print("Warning: No optimizer state found in checkpoint. Using newly initialized optimizer.")

            if "scheduler" in checkpoint and checkpoint["scheduler"] is not None and self.scheduler is not None:
                self.scheduler.load_state_dict(checkpoint["scheduler"])
            else:
                print("Warning: No scheduler state found in checkpoint or scheduler is None. Using newly initialized scheduler.")


        elif self.args.init_from.startswith('gpt2'):

            assert self.args.gpt2_type in model_variation_dictionary

            self.iter_num = 0 # for starting from scratch
            self.best_val_loss = 1e9 # really big number

            variation_dict = model_variation_dictionary[self.args.gpt2_type]
            # NOTE: the hierarchy of parameters goes: 1)variation_dict >> 2)cmd-line args >> 3)GPTConfig defaults
            for k in variation_dict:
                self.model_args[k] = variation_dict[k]

            gptconf = GPTConfig(**self.model_args)
            self.model = GPT.from_pretrained(gptconf, model_type=self.args.gpt2_type)
            self.load_data()

            if self.args.lsv_focused_training:
                self.model.freeze_non_lsv_parameters()

            self.optimizer = self.create_optimizer()
            self.scheduler = self.create_scheduler()

        if self.args.block_size < self.model.config.block_size:
            self.model.crop_block_size(self.args.block_size)
            self.model_args['block_size'] = self.args.block_size

        # Add gradient monitoring
        if self.args.gns_type is not None:
            get_gns_fn = {'sogns': add_sogns_hooks, 'exact': add_exact_hooks}
            add_hooks_to_model(self.model, get_gns_fn[self.args.gns_type])
            ema_beta = self.args.gns_ema_beta
            self.gns_ema = gns_utils.EMA(beta=ema_beta)

            # Initialize GNS for later
            self.gns = None

        self.model.to(self.device)

        # Print the model summary
        if self.args.print_model_info:
            print_summary(self.model)
            print_model_blocks(self.model)
            print_module_structure(self.model)
            print_model_tree(self.model, print_params=True)

        # Optimizer
        self.scaler = torch.amp.GradScaler(self.device_type, enabled=(self.args.dtype == 'float16'))

        if self.args.compile:
            print("compiling the model... (takes a ~minute)")
            self.unoptimized_model = self.model
            self.model = torch.compile(self.model)

        if self.ddp:
            self.model = DDP(self.model, device_ids=[self.ddp_local_rank])

        self.raw_model = self.model.module if self.ddp else self.model

        timestamp_prefix = time.strftime("%Y%m%d-%H%M%S")
        if self.args.timestamp:
            timestamp_prefix = self.args.timestamp

        # Tensorboard
        if self.args.tensorboard_log:
            timestamped_run_name = timestamp_prefix + "_" + self.args.tensorboard_run_name
            if self.args.csv_log:
                self.args.csv_name = timestamped_run_name
            log_subpath = os.path.join(self.args.tensorboard_log_dir, timestamped_run_name)
            self.writer = SummaryWriter(log_subpath)

        # Wandb
        if self.args.wandb_log and self.master_process:
            import wandb
            self.args.csv_name = wandb_run_name
            wandb.init(project=self.args.wandb_project, name=self.args.wandb_run_name, config=self.args)
        self.load_tokenizer()

    def create_optimizer(self):
        param_groups = [
            {"params": self.model.parameters(), "lr": self.args.learning_rate}
        ]

        if self.args.optimizer == "adamw":
            self.args.adamw_betas = tuple(self.args.adamw_betas)
            optimizer = torch.optim.AdamW(param_groups, lr=self.args.learning_rate, betas=tuple(self.args.adamw_betas),
                                          eps=self.args.adamw_eps, weight_decay=self.args.adamw_weight_decay)
        elif self.args.optimizer == "sgd":
            optimizer = torch.optim.SGD(param_groups, lr=self.args.learning_rate, momentum=self.args.sgd_momentum, weight_decay=self.args.weight_decay)
        elif self.args.optimizer == "adagrad":
            optimizer = torch.optim.Adagrad(param_groups, lr=self.args.learning_rate, lr_decay=self.args.adagrad_lr_decay, weight_decay=self.args.weight_decay)
        elif self.args.optimizer == "rmsprop":
            optimizer = torch.optim.RMSprop(param_groups, lr=self.args.learning_rate, alpha=self.args.rmsprop_alpha, weight_decay=self.args.weight_decay)
        elif self.args.optimizer == "nadam":
            self.args.nadam_betas = tuple(self.args.nadam_betas)
            optimizer = torch.optim.NAdam(param_groups, lr=self.args.learning_rate, betas=tuple(self.args.nadam_betas), eps=self.args.nadam_eps, weight_decay=self.args.weight_decay)
        else:
            raise ValueError(f"Unknown optimizer: {self.args.optimizer}")

        return optimizer

    def create_scheduler(self):
        if self.args.lr_scheduler == "none":
            return None
        elif self.args.lr_scheduler == "cosine":
            return torch.optim.lr_scheduler.CosineAnnealingLR(self.optimizer, T_max=self.args.cosine_t_max, eta_min=self.args.cosine_eta_min)
        elif self.args.lr_scheduler == "exponential":
            return torch.optim.lr_scheduler.ExponentialLR(self.optimizer, gamma=self.args.exponential_gamma)
        elif self.args.lr_scheduler == "step":
            return torch.optim.lr_scheduler.StepLR(self.optimizer, step_size=self.args.step_lr_size, gamma=self.args.step_lr_gamma)
        elif self.args.lr_scheduler == "plateau":
            return torch.optim.lr_scheduler.ReduceLROnPlateau(self.optimizer, mode=self.args.plateau_mode, factor=self.args.plateau_factor, patience=self.args.plateau_patience)
        else:
            raise ValueError(f"Unknown scheduler: {self.args.lr_scheduler}")


    def load_tokenizer(self):
        meta_path = os.path.join('data', self.args.dataset, 'meta.pkl')
        if os.path.exists(meta_path):
            with open(meta_path, 'rb') as f:
                meta = pickle.load(f)
            if 'tokenizer' in meta and meta['tokenizer'] == 'tiktoken':
                enc = tiktoken.get_encoding(meta['tiktoken_encoding'])
                print(f"Using tiktoken encoding: {meta['tiktoken_encoding']}")
                self.encode = lambda s: enc.encode(s, allowed_special={""})
                self.decode = lambda l: enc.decode(l)
            elif 'tokenizer' in meta and meta['tokenizer'] == 'sentencepiece':
                self.separator_token = "▁"
                self.stoi, self.itos = meta['stoi'], meta['itos']
                self.encode = lambda s: [self.stoi[c] for c in s]
                self.decode = lambda l: ''.join([self.itos[i] for i in l])
            elif 'tokenizer' in meta and meta['tokenizer'] == 'custom_char_with_byte_fallback':
                self.stoi = meta['stoi']
                self.itos = meta['itos']
                self.custom_char_count = meta['custom_char_count']
                self.encode = self.custom_char_with_byte_fallback_encode
                self.decode = self.custom_char_with_byte_fallback_decode
                print("Using CustomCharTokenizerWithByteFallback tokenizer")
            else:
                self.stoi, self.itos = meta['stoi'], meta['itos']
                self.encode = lambda s: [self.stoi[c] for c in s]
                self.decode = lambda l: ''.join([self.itos[i] for i in l])
        else:
            raise FileNotFoundError(f"Meta file not found at {meta_path}")


    def custom_char_with_byte_fallback_encode(self, text):
        ids = []
        for ch in text:
            if ch in self.stoi:
                ids.append(self.stoi[ch])
            else:
                # Byte fallback
                byte_sequence = ch.encode('utf-8')
                for byte in byte_sequence:
                    ids.append(self.stoi[byte])

        return ids


    def custom_char_with_byte_fallback_decode(self, ids):
        chars = []
        idx = 0
        while idx < len(ids):
            id = ids[idx]
            if id < self.custom_char_count:
                # It's a custom character
                chars.append(self.itos[id])
                idx += 1
            else:
                # It's a byte
                byte_buffer = []
                while idx < len(ids) and ids[idx] >= self.custom_char_count:
                    byte_value = self.itos[ids[idx]]
                    byte_buffer.append(byte_value)
                    idx += 1
                # Convert byte buffer to character
                byte_array = bytes(byte_buffer)
                try:
                    chars.append(byte_array.decode('utf-8'))
                except UnicodeDecodeError:
                    chars.append('�')  # Replacement character for invalid sequences
        return ''.join(chars)

    @torch.no_grad()
    def sample_and_print(self):
        # Do one iteration per lsv, default to one with no lsv
        sample_iterations = 1

        self.model.eval()

        if self.args.dataset_list is not None:
            sample_iterations = len(self.args.dataset_list)

        for i in range(sample_iterations):
            if self.args.use_lsv:
                self.model.set_lsv_index(i)
                print(f"lsv index {i}")

            start_ids = torch.tensor(self.encode(self.args.sample_start_tokens), dtype=torch.long, device=self.device)[None, ...]

            with torch.no_grad():
                sample_with_existing_model(
                    model=self.model,
                    start_ids=start_ids,
                    start_tokens=self.args.sample_start_tokens,
                    decode=self.decode,
                    device=self.device,
                    out_dir=self.args.out_dir,
                    max_new_tokens=self.args.max_sample_tokens,
                    temperature=self.args.temperature,
                    top_k=self.args.top_k,
                    colorize_output=self.args.colorize_output,
                    colorize_mode=self.args.colorize_mode,
                    token_boundary=(self.args.token_boundary or None),
                    show_heatmaps=self.args.show_heatmaps,
                    sample_file=self.args.sample_file,
                    iter_num=self.iter_num,
                    num_samples=self.args.num_samples
                )

        self.model.train()

    def get_vocab_size_from_meta(self):
        # Data loader
        meta_path = os.path.join('data', self.args.dataset, 'meta.pkl')
        # Save a copy of meta.pkl tokenization into the output folder
        self.copy_file_to_directory(meta_path, self.args.out_dir)
        if os.path.exists(meta_path):
            with open(meta_path, 'rb') as f:
                meta = pickle.load(f)
                if 'vocab_size' in meta:
                    return meta['vocab_size']
                else:
                    sys.exit(f"Error: 'vocab_size' key not found in {meta_path}")
        else:
            sys.exit(f"Error: File not found - {meta_path}")

    def copy_file_to_directory(self, src_file, dest_dir):
        try:
            # Ensure the destination directory exists
            if not os.path.exists(dest_dir):
                os.makedirs(dest_dir)

            # Copy the file
            shutil.copy(src_file, dest_dir)
            print(f"File {src_file} copied to {dest_dir}")
        except Exception as e:
            print(f"Error copying file: {e}")

    def load_data(self):

        if self.args.dataset_list is None:

            if self.model_args['vocab_size'] is None:
                sys.exit("Error: no vocab size specified")
            elif self.model_args['vocab_size'] == 100277:
                # cl100k_base, vocab size 100277, requires np.uint32
                self.train_data = np.memmap(os.path.join('data', self.args.dataset, 'train.bin'), dtype=np.uint32, mode='r')
                self.val_data = np.memmap(os.path.join('data', self.args.dataset, 'val.bin'), dtype=np.uint32, mode='r')
            else:
                # all other tokenations so far require only np.uint16
                self.train_data = np.memmap(os.path.join('data', self.args.dataset, 'train.bin'), dtype=np.uint16, mode='r')
                self.val_data = np.memmap(os.path.join('data', self.args.dataset, 'val.bin'), dtype=np.uint16, mode='r')
            # Store total token count for the single dataset.
            self.dataset_size_tokens = len(self.train_data)
        else:
            self.train_data_dict = {}
            self.val_data_dict = {}

            for dataset in self.args.dataset_list:
                train_data = None
                val_data = None
                meta_path = os.path.join('data', dataset, 'meta.pkl')
                if not os.path.exists(meta_path):
                    sys.exit(f"Error: Meta file not found at {meta_path}")

                with open(meta_path, 'rb') as f:
                    meta = pickle.load(f)
                    vocab_size = meta.get('vocab_size', None)
                    if vocab_size:
                        self.model_args['vocab_size'] = vocab_size

                # Load train and val data for each dataset
                if self.model_args['vocab_size'] is None:
                    sys.exit("Error: no vocab size specified")
                elif self.model_args['vocab_size'] == 100277:
                    # cl100k_base, vocab size 100277, requires np.uint32
                    train_data = np.memmap(os.path.join('data', dataset, 'train.bin'), dtype=np.uint32, mode='r')
                    val_data = np.memmap(os.path.join('data', dataset, 'val.bin'), dtype=np.uint32, mode='r')
                else:
                    # all other tokenations so far require only np.uint16
                    train_data = np.memmap(os.path.join('data', dataset, 'train.bin'), dtype=np.uint16, mode='r')
                    val_data = np.memmap(os.path.join('data', dataset, 'val.bin'), dtype=np.uint16, mode='r')

                # Store in dictionaries
                self.train_data_dict[dataset] = train_data
                self.val_data_dict[dataset] = val_data
            # For multi-dataset case, store the token count for each dataset in a dictionary.
            self.dataset_size_tokens = {d: len(self.train_data_dict[d]) for d in self.args.dataset_list}


    def get_batch(self, split, target_dataset=None):
        dataset = None
        data = None
        def interpolate_probs(initial_probs, final_probs, method, step_ratio):
            if method == 'linear':
                return initial_probs + step_ratio * (final_probs - initial_probs)
            elif method == 'cosine':
                return initial_probs + 0.5 * (1 - np.cos(np.pi * step_ratio)) * (final_probs - initial_probs)
            elif method == 'exponential':
                return initial_probs * (final_probs / initial_probs) ** step_ratio
            else:
                raise ValueError(f"Unknown transition method: {method}")

        def get_transitioned_probs():
            initial_probs = np.array(self.args.dataset_sampling_probs)
            if self.args.final_dataset_sampling_probs:
                step_ratio = self.iter_num / self.args.max_iters
                final_probs = np.array(self.args.dataset_sampling_probs_final)
                return interpolate_probs(initial_probs, final_probs, self.args.transition_method, step_ratio)
            return initial_probs

        if self.args.dataset_list:
            # If multi-dataset sampling is enabled, pick a dataset using sampling probabilities
            if target_dataset:
                dataset = target_dataset
                data = self.train_data_dict[dataset] if split == 'train' else self.val_data_dict[dataset]
            elif self.args.dataset_interleaving:
                # print("using interleaving")
                if self.args.dataset_sampling_probs is not None:
                    # TODO: Move this section into README
                    # sampling proportions in this case
                    # allows for interleaving datasets
                    # Option 1) specific complex order
                    # a b a a b
                    # 1 1 1 1 1
                    # output: a b a a b
                    # Option 2) specific ratio shorthand
                    # a b c
                    # 1 3 2
                    # output: a b b b c c
                    # Option 3) specific ratio with random shuffle
                    # a b c
                    # 1 2 3
                    # possible random output: c a b c b c

                    # Init if does not exist
                    if not hasattr(self, 'remaining_datasets'):
                        self.remaining_datasets = []
                        # print("init")

                    # Reset if zero remaining
                    if len(self.remaining_datasets) == 0:
                        self.remaining_datasets = [x for x, count in zip(self.args.dataset_list, self.args.dataset_sampling_probs) for _ in range(int(count))]

                        # shuffle
                        if self.args.dataset_interleaving_shuffle:
                            random.shuffle(self.remaining_datasets)
                        # print("reset", self.remaining_datasets)

                    # pop from front of stack
                    dataset = self.remaining_datasets.pop(0)
                    # print("dataset", dataset, "remaining", self.remaining_datasets)
                else:
                    # If proportions and order not specified, then do 1:1 interleaving
                    num_datasets = len(self.args.dataset_list)
                    dataset_index = self.iter_num % num_datasets
                    dataset = self.args.dataset_list[dataset_index]

                data = self.train_data_dict[dataset] if split == 'train' else self.val_data_dict[dataset]
            else:
                # print("using probabilities")
                if self.args.dataset_sampling_probs:
                    # Sample dataset based on probabilities
                    dataset = np.random.choice(self.args.dataset_list, p=get_transitioned_probs() / np.sum(get_transitioned_probs()))
                else:
                    # Default to uniform sampling if probabilities are not provided
                    dataset = np.random.choice(self.args.dataset_list)
                # print(dataset)
                data = self.train_data_dict[dataset] if split == 'train' else self.val_data_dict[dataset]

            if self.args.use_lsv:
                self.model.set_lsv_index(self.args.dataset_list.index(dataset))


            # set learning rate
            if self.args.dataset_sampling_learning_rate:
                dataset_index = self.args.dataset_list.index(dataset)
                self.args.learning_rate = self.args.dataset_sampling_learning_rate[dataset_index]

        else:
            # Else use the 'dataset' arg by default for backwards compatibility
            dataset = self.args.dataset
            data = self.train_data if split == 'train' else self.val_data

        # Adaptive GNS settings
        if (self.gns is not None) and (self.args.gns_target is not None):
            if self.gns < self.args.gns_target:
                if self.args.batch_size < self.args.gns_max_batch:
                    self.args.batch_size = math.ceil(self.args.batch_size * (1.0 + self.args.gns_batch_pct))
            if self.gns > self.args.gns_target:
                self.args.batch_size = math.ceil(self.args.batch_size * (1.0 - self.args.gns_batch_pct))

        # Generate random indices for the batch
        ix = torch.randint(len(data) - self.args.block_size, (self.args.batch_size,))
        available = len(data) - self.args.block_size
        if self.args.sampling_method == "random":
            ix = torch.randint(available, (self.args.batch_size,))
        elif self.args.sampling_method == "sequential":
            # Use the sequential indices from self.indices_perm (or per dataset)
            if self.args.dataset_list is None:
                if self.current_ptr + self.args.batch_size > available:
                    self.current_ptr = 0
                selected_indices = self.indices_perm[self.current_ptr: self.current_ptr + self.args.batch_size]
                self.current_ptr += self.args.batch_size
            else:
                d = target_dataset if target_dataset is not None else self.args.dataset
                if self.dataset_ptr[d] + self.args.batch_size > available:
                    self.dataset_ptr[d] = 0
                selected_indices = self.dataset_perm[d][self.dataset_ptr[d]: self.dataset_ptr[d] + self.args.batch_size]
                self.dataset_ptr[d] += self.args.batch_size
            ix = torch.tensor(selected_indices)
        elif self.args.sampling_method == "without_replacement":
            # Similar to sequential but with a shuffled permutation that is reshuffled when exhausted.
            if self.args.dataset_list is None:
                if self.current_ptr + self.args.batch_size > available:
                    self.indices_perm = np.random.permutation(available)
                    self.current_ptr = 0
                selected_indices = self.indices_perm[self.current_ptr: self.current_ptr + self.args.batch_size]
                self.current_ptr += self.args.batch_size
            else:
                d = target_dataset if target_dataset is not None else self.args.dataset
                if self.dataset_ptr[d] + self.args.batch_size > available:
                    self.dataset_perm[d] = np.random.permutation(available)
                    self.dataset_ptr[d] = 0
                selected_indices = self.dataset_perm[d][self.dataset_ptr[d]: self.dataset_ptr[d] + self.args.batch_size]
                self.dataset_ptr[d] += self.args.batch_size
            ix = torch.tensor(selected_indices)
        else:
            # Default to random sampling if unknown method
            ix = torch.randint(available, (self.args.batch_size,))


        # Get training and targets
        x = torch.stack([torch.from_numpy((data[i:i+self.args.block_size]).astype(np.int64)) for i in ix])
        y = torch.stack([torch.from_numpy((data[i+1:i+1+self.args.block_size]).astype(np.int64)) for i in ix])

        # Send to appropriate device
        if self.device_type == 'cuda':
            x, y = x.pin_memory().to(self.device, non_blocking=True), y.pin_memory().to(self.device, non_blocking=True)
        else:
            x, y = x.to(self.device), y.to(self.device)
        return x, y, dataset

    @torch.no_grad()
    def custom_loss_with_top1_focus(self, logits, targets):
        # Compute standard cross-entropy loss
        ce_loss = torch.nn.functional.cross_entropy(logits, targets)

        # Get the top-1 predictions
        top1_preds = torch.argmax(logits, dim=-1)

        # Focus more on the top-1 prediction by adding an additional term
        correct_top1 = (top1_preds == targets).float()  # 1 for correct, 0 for incorrect
        top1_focus_loss = 1.0 - correct_top1  # Emphasize the wrong top-1 predictions

        # Combine the original cross-entropy loss and the top-1 focus term
        loss = ce_loss + 0.5 * top1_focus_loss.mean()  # Adjust the weight (0.5) as needed
        return loss

    @torch.no_grad()
    def estimate_loss(self):
        out = {'datasets':{}}

        self.model.eval()
        # If multi-dataset sampling is enabled, we calculate loss per dataset
        if self.args.dataset_list:
            for dataset in self.args.dataset_list:
                print(f"Calculating loss for dataset: {dataset}")
                dataset_losses = {'train': torch.zeros(self.args.eval_iters), 'val': torch.zeros(self.args.eval_iters)}
                for split in ['train', 'val']:
                    for k in range(self.args.eval_iters):
                        X, Y, test_dataset = self.get_batch(split, target_dataset=dataset)
                        with self.ctx:
                            logits, loss = self.model(X, Y, iter_num=self.iter_num)
                        dataset_losses[split][k] = loss.item()
                out['datasets'][dataset] = {
                    'train': dataset_losses['train'].mean(),
                    'train_std': dataset_losses['train'].std(),
                    'val': dataset_losses['val'].mean(),
                    'val_std': dataset_losses['val'].std(),
                }
            out['val'] = out['datasets'][self.args.dataset]['val']
            out['val_std'] = out['datasets'][self.args.dataset]['val_std']
            out['train'] = out['datasets'][self.args.dataset]['train']
            out['train_std'] = out['datasets'][self.args.dataset]['train_std']
        else:
            # Default behavior for a single dataset
            for split in ['train', 'val']:
                losses = torch.zeros(self.args.eval_iters)
                for k in range(self.args.eval_iters):
                    X, Y, _ = self.get_batch(split)
                    with self.ctx:
                        logits, loss = self.model(X, Y, iter_num=self.iter_num)
                    losses[k] = loss.item()
                out[split] = losses.mean()
                out[split + "_std"] = losses.std()

        self.model.train()
        return out


    def get_lr(self, it):
        if self.scheduler:
            return self.scheduler.get_last_lr()[0]
        if it < self.args.warmup_iters:
            return self.args.learning_rate * it / self.args.warmup_iters
        if it > self.args.lr_decay_iters:
            return self.args.min_lr
        decay_ratio = (it - self.args.warmup_iters) / (self.args.lr_decay_iters - self.args.warmup_iters)
        assert 0 <= decay_ratio <= 1
        coeff = 0.5 * (1.0 + math.cos(math.pi * decay_ratio))
        return self.args.min_lr + coeff * (self.args.learning_rate - self.args.min_lr)


    @torch.no_grad()
    def get_gradient_stats(self):
        """
        Calculates and returns the gradient standard deviation, norm, and mean for a PyTorch model.

        Args:
            model: The PyTorch model.

        Returns:
            A dictionary containing the gradient standard deviation, norm, and mean.  Returns None if no gradients are available.
        """

        gradients = []
        for param in self.model.parameters():
            if param.grad is not None:  # Check if gradients exist for the parameter
                gradients.append(param.grad.view(-1)) # Flatten and append the gradients
            # Handle cases where some parameters might not have gradients (e.g. frozen layers)
        if not gradients:
            return None # No gradients found

        all_gradients = torch.cat(gradients) # Concatenate all gradients into a single tensor

        self.grad_std = torch.std(all_gradients).item()
        self.grad_norm = torch.norm(all_gradients).item()
        self.grad_mean = torch.mean(all_gradients).item()


    def export_model_graph(self):
        # Dummy input for tracing
        dummy_input = torch.randint(0, self.model_args['vocab_size'], (self.args.batch_size, self.args.block_size)).to(self.device)
        dummy_targets = torch.randint(0, self.model_args['vocab_size'], (self.args.batch_size, self.args.block_size)).to(self.device)  # Dummy targets
        dummy_iter_num = torch.tensor([0], dtype=torch.long).to(self.device) # Dummy iter_num (must be a tensor!)

        # Log the model graph
        if self.args.tensorboard_log and self.args.tensorboard_graph:
            self.writer.add_graph(self.model, (dummy_input, dummy_targets, dummy_iter_num))

        # Export to ONNX and save for Netron
        if self.args.onnx_output:
            onnx_path = os.path.join(self.args.out_dir, "model.onnx")
            torch.onnx.export(self.model,
                              (dummy_input, dummy_targets, dummy_iter_num), # All dummy inputs
                              onnx_path,
                              export_params=True,
                              opset_version=14,
                              input_names=['input'],
                              output_names=['output'],
                              dynamic_axes={'input': {0: 'batch_size', 1: 'sequence_length'},
                                            'output': {0: 'batch_size', 1: 'sequence_length'}})

    def log_metrics(self, losses, running_mfu, epoch, tokens_trained, target_dataset):

<<<<<<< HEAD
        if self.iter_num == 0 and self.args.tensorboard_log and (self.args.compile == False):
=======
        if self.iter_num == 0 and self.args.tensorboard_log and self.args.export_model_graph == True:
>>>>>>> 5baf765c
            self.export_model_graph()

        if self.args.tensorboard_log:
            # Log metrics for each dataset separately
            self.writer.add_scalars(
                    f"{target_dataset}/loss_iters", {
                        f"train": losses['train'].item(),
                        f"train_std": losses['train_std'].item(),
                        f"val": losses['val'].item(),
                        f"val_std": losses['val_std'].item(),
                        },
                    self.iter_num
                    )
            self.writer.add_scalars(
                    f"{target_dataset}/loss_tokens", {
                        f"train": losses['train'].item(),
                        f"train_std": losses['train_std'].item(),
                        f"val": losses['val'].item(),
                        f"val_std": losses['val_std'].item(),
                        },
                    tokens_trained
                    )

            self.writer.add_scalar(f"{target_dataset}/epoch", epoch, self.iter_num)
            self.writer.add_scalar(f"{target_dataset}/tokens_trained", tokens_trained, self.iter_num)

            self.writer.add_scalar(f"{target_dataset}/vram", self.vram_allocated, self.iter_num)
            self.writer.add_scalar(f"{target_dataset}/mfu_pct", running_mfu * 100, self.iter_num)

            self.writer.add_scalar(f"{target_dataset}/lr_iters", self.lr, self.iter_num)
            self.writer.add_scalar(f"{target_dataset}/lr_tokens", self.lr, tokens_trained)

            self.writer.add_scalar(f"{target_dataset}/batch_size_iters", self.args.batch_size, self.iter_num)
            self.writer.add_scalar(f"{target_dataset}/batch_size_tokens", self.args.batch_size, tokens_trained)


            if self.args.gns_type is not None:
                self.writer.add_scalar(f"{target_dataset}/gns_iters", self.gns, self.iter_num)
                self.writer.add_scalar(f"{target_dataset}/gns_tokens", self.gns, tokens_trained)


        if self.args.csv_log:
            # concise training metrics
            self.write_to_csv(target_dataset, losses['train'].item(), losses['val'].item(), prefix=f"{target_dataset}_")

            # bulk metrics
            self.write_to_csv(target_dataset, losses['train'].item(), losses['val'].item(), running_mfu, prefix="bulk_")

    def log_metrics_non_validation(self, loss_training, running_mfu, epoch, tokens_trained, target_dataset):
        if self.args.tensorboard_log:
            self.writer.add_scalars(
                    f"{target_dataset}/loss_iters",
                    {f"train": loss_training},
                    self.iter_num
                    )
            self.writer.add_scalars(
                    f"{target_dataset}/loss_tokens",
                    {f"train": loss_training},
                    tokens_trained
                    )

            self.writer.add_scalar(f"{target_dataset}/mfu_pct", running_mfu * 100, self.iter_num)
            self.writer.add_scalar(f"{target_dataset}/vram", self.vram_allocated, self.iter_num)

            self.writer.add_scalar(f"{target_dataset}/epoch", epoch, self.iter_num)
            self.writer.add_scalar(f"{target_dataset}/tokens_trained", tokens_trained, self.iter_num)

            self.writer.add_scalar(f"{target_dataset}/lr_iters", self.lr, self.iter_num)
            self.writer.add_scalar(f"{target_dataset}/lr_tokens", self.lr, tokens_trained)

            self.writer.add_scalar(f"{target_dataset}/batch_size_iter", self.args.batch_size, self.iter_num)
            self.writer.add_scalar(f"{target_dataset}/batch_size_tokens", self.args.batch_size, tokens_trained)

            self.writer.add_scalar(f"{target_dataset}/grad_norm_iters", self.grad_norm, self.iter_num)
            self.writer.add_scalar(f"{target_dataset}/grad_norm_tokens", self.grad_norm, tokens_trained)

            self.writer.add_scalar(f"{target_dataset}/grad_std_iters", self.grad_std, self.iter_num)
            self.writer.add_scalar(f"{target_dataset}/grad_std_tokens", self.grad_std, tokens_trained)

            if self.args.gns_type is not None:
                self.writer.add_scalar(f"{target_dataset}/gns_iters", self.gns, self.iter_num)
                self.writer.add_scalar(f"{target_dataset}/gns_tokens", self.gns, tokens_trained)

    def write_to_csv(self, *args, prefix=""):
        args = list(args)
        csv_full_dir = self.args.csv_dir
        if self.args.csv_ckpt_dir:
            csv_full_dir = f"{self.args.csv_dir}/{self.args.csv_ckpt_dir}"
        else:
            if self.args.tensorboard_log:
                csv_full_dir = f"{self.args.csv_dir}/{self.args.tensorboard_run_name.split('-')[0]}-{self.args.dataset}"
        os.makedirs(csv_full_dir, exist_ok=True)
        csv_path = os.path.join(csv_full_dir, prefix + self.args.csv_name + ".csv")
        with open(csv_path, 'a', newline='') as file:
            writer = csv.writer(file)
            # Write arguments as a new row in the CSV
            args.insert(0, self.iter_num)
            args.append(self.lr)
            args.append(self.args.batch_size)
            args.append(self.tokens_trained)
            if self.args.gns_type is not None:
                args.append(self.gns)
            writer.writerow(args)


    def log_gamma_beta(self, gamma, beta, layer_num, head_num=None):
        if self.args.tensorboard_log:
            if head_num:
                self.writer.add_scalars(
                        "gammas",
                        {"gamma_L" + str(layer_num) + "_H" + head_num: gamma}, self.iter_num)
                self.writer.add_scalars(
                        "betas",
                        {"beta_L" + str(layer_num) + "_H" + head_num: beta}, self.iter_num)
            else:
                self.writer.add_scalar( "gamma_L" + str(layer_num), gamma, self.iter_num)
                self.writer.add_scalar( "beta_L" + str(layer_num), beta, self.iter_num)

        if self.args.wandb_log and self.master_process:
            import wandb
            wandb.log({
                "iter": self.iter_num,
                "train/loss": losses['train'],
                "val/loss": losses['val'],
                "lr": self.lr,
                "mfu": running_mfu*100,
                })

    def save_checkpoint(self, filename):
        checkpoint = {
                'model': self.raw_model.state_dict(),
                'optimizer': self.optimizer.state_dict() if self.optimizer else None,
                'scheduler': self.scheduler.state_dict() if self.scheduler else None,
                'model_args': self.model_args,
                'iter_num': self.iter_num,
                'best_val_loss': self.best_val_loss,
                'config': vars(self.args),
                }
        torch.save(checkpoint, os.path.join(self.args.out_dir, filename))

    def train(self):
        self.X, self.Y, current_dataset = self.get_batch('train')
        t0 = time.time()
        local_iter_num = 0
        running_mfu = -1.0
        current_epoch = 0.0
        num_steps_with_worse_loss = 0
        # TODO: Move statistics labels to statistics scripts
        graph_y_labels = []
        for layer in range(self.args.n_layer):
            for head in range(self.args.n_head):
                graph_y_labels.append(f"Layer {layer} Head {head}")

        # Create progress bar
        progress = Progress()
        with progress:
            task_id = progress.add_task("[green]Training...", total=(self.args.max_iters - self.iter_num))
            while True:
                if self.scheduler is not None:
                    self.lr = self.get_lr(self.iter_num)
                for param_group in self.optimizer.param_groups:
                    param_group['lr'] = self.lr

                if self.iter_num % self.args.eval_interval == 0 and self.master_process:

                    # Save current RNG states
                    torch_rng_state = torch.get_rng_state()
                    np_rng_state = np.random.get_state()
                    losses = self.estimate_loss()
                    # Restore RNG states so training sampling isn’t affected
                    torch.set_rng_state(torch_rng_state)
                    np.random.set_state(np_rng_state)

                    if self.args.gns_type is not None:
                        self.gns = self.gns_ema.get_gns()


                    self.vram_allocated = get_gpu_memory_info(info_type='used') if self.args.device != "cpu" else 0
                    if self.args.dataset_list is not None:
                        # Print loss for each dataset if multiple datasets are used
                        for dataset, dataset_losses in losses['datasets'].items():
                            print(f"step {self.iter_num}: {dataset:<20s}, train loss {dataset_losses['train']:.4f}, train_stdev {dataset_losses['train_std']:.4f}, val loss {dataset_losses['val']:.4f}, val_stdev {dataset_losses['val_std']:.4f}, gns {self.gns:.2f}, batch_size {self.args.batch_size}, lr {self.lr:.4f}, tokens_trained {self.tokens_trained_dict[dataset]:.2e}")
                            self.log_metrics(dataset_losses, running_mfu, self.epochs_trained_dict[dataset], self.tokens_trained_dict[dataset], dataset)
                    else:
                        # Default behavior for a single dataset
                        print(f"step {self.iter_num}: train loss {losses['train']:.4f}, train_stdev {losses['train_std']:.4f}, val loss {losses['val']:.4f}, val_stdev {losses['val_std']:.4f}, lr {self.lr:.4f}")
                        self.log_metrics(losses, running_mfu, current_epoch, self.tokens_trained, current_dataset)

                    if math.isnan(losses["val"]):
                        # If val loss is nan, then exit.
                        with open(self.args.out_dir + "/nan_iter_num.txt", 'w') as file:
                            print("Exiting with nan")
                            file.write(str(self.iter_num))

                    if self.args.save_major_ckpt_interval is not None:
                        if self.iter_num % self.args.save_major_ckpt_interval == 0:
                            major_ckpt_name = str(self.iter_num) +'.pt'
                            # Save major checkpoint
                            self.save_checkpoint(major_ckpt_name)
                            print(f"Saved major checkpoint to {self.args.out_dir}/{major_ckpt_name}")

                    if losses['val'] < self.best_val_loss or self.args.always_save_checkpoint:
                        if losses['val'] < self.best_val_loss:
                            self.iter_num_best_val_loss = self.iter_num
                            self.best_val_loss = losses['val']
                            # Save best validation loss
                            with open(os.path.join(self.args.out_dir, 'best_val_loss_and_iter.txt'), "w") as best_loss_file:
                                best_loss_file.write(str(self.best_val_loss.item())+","+str(self.iter_num))
                            # Reset early exit counter
                            num_steps_with_worse_loss = 0
                        if self.iter_num > 0:
                            print(f"saving checkpoint to {self.args.out_dir}")
                            # Save checkpoint
                            self.save_checkpoint('ckpt.pt')
                        # Sample
                        if self.args.max_sample_tokens:
                            self.sample_and_print()
                        # export embedding table to npy file
                        if self.args.export_wte_npy:
                            self.raw_model.export_wte(self.args.export_wte_npy)
                        # export scale matrices to npz file
                        if self.args.export_scale_matrices_npz:
                            self.raw_model.export_scale_matrices(self.args.export_scale_matrices_npz)
                    else:
                        if self.args.sample_each_eval:
                            # Try model inference (e.g. exploring inference from overfitting)
                            if self.args.max_sample_tokens:
                                self.sample_and_print(self.args.max_sample_tokens, start_tokens=self.args.sample_start_tokens)
                        if self.args.export_wte_each_eval:
                            # export wte table to npy file
                            if self.args.export_wte_npy:
                                self.raw_model.export_wte(self.args.export_wte_npy)
                        if self.args.export_scale_matrices_each_eval:
                            # export scale matrices to npz file
                            if self.args.export_scale_matrices_npz:
                                self.raw_model.export_scale_matrices(self.args.export_scale_matrices_npz)

                    if self.args.patience is not None and num_steps_with_worse_loss >= self.args.patience:
                        print(f"Early Stopping: loss has not decreased in {self.args.patience + 1} steps")
                        break
                    if losses['val'] > self.best_val_loss:
                        num_steps_with_worse_loss += 1

                if self.args.eval_only:
                    break


                for micro_step in range(self.args.gradient_accumulation_steps):
                    if self.ddp:
                        self.model.require_backward_grad_sync = (micro_step == self.args.gradient_accumulation_steps - 1)

                    with self.ctx:
                        logits, loss = self.model(self.X, self.Y, iter_num=self.iter_num)

                        if self.args.focus_on_top1_loss:
                            loss = self.custom_loss_with_top1_focus(logits, self.Y)  # Use custom loss

                        loss = loss / self.args.gradient_accumulation_steps

                    prior_dataset = current_dataset
                    tokens_trained_this_batch = self.args.batch_size * self.args.block_size
                    if self.args.dataset_list:
                        # Update per–dataset count
                        self.tokens_trained_dict[current_dataset] += tokens_trained_this_batch
                        self.tokens_trained = self.tokens_trained_dict[current_dataset]
                    else:
                        self.tokens_trained += tokens_trained_this_batch

                    # Compute epoch for logging:
                    if self.args.dataset_list:
                        current_epoch = self.tokens_trained_dict[current_dataset] / self.dataset_size_tokens[current_dataset]
                        self.epochs_trained_dict[current_dataset] = current_epoch
                    else:
                        current_epoch = self.tokens_trained / self.dataset_size_tokens

                    self.scaler.scale(loss).backward()

                    # measure grad norms
                    self.get_gradient_stats()

                    self.X, self.Y, current_dataset = self.get_batch('train')

                    if self.args.gns_type is not None:
                        approx_gns_results = gather_hook_results(self.model)
                        self.gns_ema.update(*gns_utils.gnsify(approx_gns_results, self.args.batch_size, ddp=self.ddp))



                if self.args.grad_clip != 0.0:
                    self.scaler.unscale_(self.optimizer)
                    torch.nn.utils.clip_grad_norm_(self.model.parameters(), self.args.grad_clip)

                self.scaler.step(self.optimizer)
                self.scaler.update()
                if self.scheduler:
                    if isinstance(self.scheduler, torch.optim.lr_scheduler.ReduceLROnPlateau):
                        self.scheduler.step(losses["val"])
                    else:
                        self.scheduler.step()

                self.optimizer.zero_grad(set_to_none=True)

                t1 = time.time()
                dt = t1 - t0
                t0 = t1


                self.iter_num += 1
                local_iter_num += 1

                if self.iter_num % self.args.log_interval == 0 and self.master_process:
                    lossf = loss.item() * self.args.gradient_accumulation_steps
                    if local_iter_num >= 5:
                        mfu = self.raw_model.estimate_mfu(self.args.batch_size * self.args.gradient_accumulation_steps, dt)
                        running_mfu = mfu if running_mfu == -1.0 else 0.9*running_mfu + 0.1*mfu
                    if self.args.gns_type is not None:
                        self.gns = self.gns_ema.get_gns()
                        if self.args.dataset_list:
                            print(f"iter {self.iter_num}: loss {lossf:.4f}, time {dt*1000:.2f} ms, epoch {self.epochs_trained_dict[prior_dataset]:6.2f}, dataset: {prior_dataset}, mfu {running_mfu*100:.2f}%, gns {self.gns:.2f}, batch_size {self.args.batch_size}, lr {self.lr:.4f}, grad_norm {self.grad_norm:2f}, grad_std {self.grad_std:.2f}, tokens_trained {self.tokens_trained_dict[prior_dataset]:e}")
                        else:
                            print(f"iter {self.iter_num}: loss {lossf:.4f}, time {dt*1000:.2f} ms, epoch {current_epoch:6.2f}, dataset: {prior_dataset}, mfu {running_mfu*100:.2f}%, gns {self.gns:.2f}, batch_size {self.args.batch_size}, lr {self.lr:.4f}, grad_norm {self.grad_norm:.2f}, grad_std {self.grad_std:.2f}, tokens_trained {self.tokens_trained:e}")
                    else:
                        print(f"iter {self.iter_num}: loss {lossf:.4f}, time {dt*1000:.2f} ms, lr {self.lr}, epoch {current_epoch:6.2f}, tokens_trained {self.tokens_trained:e}, dataset: {prior_dataset}, {self.grad_norm}, grad_std {self.grad_std}, mfu {running_mfu*100:.2f}%")

                    if math.isnan(lossf):
                        # If training loss is nan, then exit.
                        with open(self.args.out_dir + "/nan_iter_num.txt", 'w') as file:
                            file.write(str(self.iter_num))
                            sys.exit("Exiting training loss is NaN")

                    self.vram_allocated = get_gpu_memory_info(info_type='used') if self.args.device != "cpu" else 0
                    if self.args.dataset_list:
                        self.log_metrics_non_validation(lossf, running_mfu, self.epochs_trained_dict[prior_dataset], self.tokens_trained_dict[prior_dataset], prior_dataset)
                    else:
                        self.log_metrics_non_validation(lossf, running_mfu, current_epoch, self.tokens_trained, prior_dataset)

                if self.args.create_statistics and local_iter_num % self.args.softmax_io_log_interval == 0:
                    create_statistics(self, graph_y_labels)


                # Update progress bar
                progress.update(task_id, advance=1)
                # End of training actions
                if self.iter_num > self.args.max_iters:
                    if self.args.only_save_checkpoint_at_end:

                        self.save_checkpoint('ckpt.pt')
                        print(f"Saved checkpoint to {self.args.out_dir}")

                        # Sample if set
                        if self.args.max_sample_tokens:
                            self.sample_and_print()
                    break

            if self.args.plot_statistics:
                plot_statistics(self.args, self.stats, graph_y_labels)

            if self.args.tensorboard_log:
                self.writer.flush()
                self.writer.close()

            if self.args.wandb_log and self.master_process:
                import wandb
                wandb.log({"finished": True})
                wandb.finish()

def main():
    args, model_group, training_group, logging_group = parse_args()
    trainer = Trainer(args, model_group, training_group, logging_group)

    if not args.sample_only:
        trainer.train()

    if trainer.ddp:
        destroy_process_group()

    if args.tensorboard_log:
        trainer.writer.flush()
        trainer.writer.close()

if __name__ == '__main__':
    main()
<|MERGE_RESOLUTION|>--- conflicted
+++ resolved
@@ -812,11 +812,7 @@
 
     def log_metrics(self, losses, running_mfu, epoch, tokens_trained, target_dataset):
 
-<<<<<<< HEAD
-        if self.iter_num == 0 and self.args.tensorboard_log and (self.args.compile == False):
-=======
-        if self.iter_num == 0 and self.args.tensorboard_log and self.args.export_model_graph == True:
->>>>>>> 5baf765c
+        if self.iter_num == 0 and self.args.tensorboard_log and self.args.export_model_graph == True  and self.args.compile == False:
             self.export_model_graph()
 
         if self.args.tensorboard_log:
